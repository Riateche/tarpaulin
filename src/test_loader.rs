--- conflicted
+++ resolved
@@ -304,14 +304,9 @@
 
 #[cfg(target_os = "macos")]
 fn open_symbols_file(test: &Path) -> io::Result<File> {
-<<<<<<< HEAD
-    let d_sym = test.with_extension("dSYM");
-=======
     let mut d_sym = test.with_extension("dSYM");
     d_sym.push("Contents/Resources/DWARF");
     d_sym.push(test.file_stem().unwrap());
->>>>>>> 1623a7d8
-    println!("Test file {}", d_sym.display());
     File::open(&d_sym)
 }
 
